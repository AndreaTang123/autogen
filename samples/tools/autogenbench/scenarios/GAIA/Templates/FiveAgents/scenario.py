# ruff: noqa: E722
import os
import sys
import json
import autogen
import copy
import traceback
import pathlib
import base64
import re
from datetime import datetime
import testbed_utils
from autogen.token_count_utils import count_token, get_max_token_limit
from autogen.browser_utils import MarkdownConverter, UnsupportedFormatException, FileConversionException, RequestsMarkdownBrowser
from autogen.agentchat.contrib.orchestrator import Orchestrator
from autogen.agentchat.contrib.multimodal_web_surfer import MultimodalWebSurferAgent
from autogen.agentchat.contrib.mmagent import MultimodalAgent
from autogen.agentchat.contrib.file_surfer.file_surfer import FileSurferAgent
from autogen.code_utils import content_str

MAX_IMAGES = 9
DEFAULT_TEMPERATURE = 0.1

testbed_utils.init()
##############################


def encode_image(image_path):
    with open(image_path, "rb") as image_file:
        return base64.b64encode(image_file.read()).decode("utf-8")


# Read the prompt
PROMPT = ""
with open("prompt.txt", "rt") as fh:
    PROMPT = fh.read().strip()

config_list = autogen.config_list_from_json(
    "OAI_CONFIG_LIST",
)
llm_config = testbed_utils.default_llm_config(config_list, timeout=300)

# Set a low default temperature
for config in llm_config["config_list"]:
    if "temperature" not in config:
        config["temperature"] = DEFAULT_TEMPERATURE
llm_config["temperature"] = DEFAULT_TEMPERATURE
client = autogen.OpenAIWrapper(**llm_config)


def response_preparer(inner_messages):

    messages = [
        {
            "role": "user",
            "content": f"""Earlier you were asked the following:

{PROMPT}

Your team then worked diligently to address that request. Here is a transcript of that conversation:""",
        }
    ]

    # The first message just repeats the question, so remove it
    # if len(inner_messages) > 1:
    #    del inner_messages[0]

    # copy them to this context
    for message in inner_messages:
        if not message.get("content"):
            continue
        message = copy.deepcopy(message)
        message["role"] = "user"
        messages.append(message)

    # ask for the final answer
    messages.append(
        {
            "role": "user",
            "content": f"""
Read the above conversation and output a FINAL ANSWER to the question. The question is repeated here for convenience:

{PROMPT}

To output the final answer, use the following template: FINAL ANSWER: [YOUR FINAL ANSWER]
Your FINAL ANSWER should be a number OR as few words as possible OR a comma separated list of numbers and/or strings.
ADDITIONALLY, your FINAL ANSWER MUST adhere to any formatting instructions specified in the original question (e.g., alphabetization, sequencing, units, rounding, decimal places, etc.)
If you are asked for a number, express it numerically (i.e., with digits rather than words), don't use commas, and don't include units such as $ or percent signs unless specified otherwise.
If you are asked for a string, don't use articles or abbreviations (e.g. for cities), unless specified otherwise. Don't output any final sentence punctuation such as '.', '!', or '?'.
If you are asked for a comma separated list, apply the above rules depending on whether the elements are numbers or strings.
If you are unable to determine the final answer, output 'FINAL ANSWER: Unable to determine'
""",
        }
    )

    response = client.create(context=None, messages=messages)
    if "finish_reason='content_filter'" in str(response):
        raise Exception(str(response))
    extracted_response = client.extract_text_or_completion_object(response)[0]

    # No answer
    if "unable to determine" in extracted_response.lower():
        print("\n>>>Making an educated guess.\n")
        messages.append({"role": "assistant", "content": extracted_response})
        messages.append(
            {
                "role": "user",
                "content": """
I understand that a definitive answer could not be determined. Please make a well-informed EDUCATED GUESS based on the conversation.

To output the educated guess, use the following template: EDUCATED GUESS: [YOUR EDUCATED GUESS]
Your EDUCATED GUESS should be a number OR as few words as possible OR a comma separated list of numbers and/or strings. DO NOT OUTPUT 'I don't know', 'Unable to determine', etc.
ADDITIONALLY, your EDUCATED GUESS MUST adhere to any formatting instructions specified in the original question (e.g., alphabetization, sequencing, units, rounding, decimal places, etc.)
If you are asked for a number, express it numerically (i.e., with digits rather than words), don't use commas, and don't include units such as $ or percent signs unless specified otherwise.
If you are asked for a string, don't use articles or abbreviations (e.g. for cities), unless specified otherwise. Don't output any final sentence punctuation such as '.', '!', or '?'.
If you are asked for a comma separated list, apply the above rules depending on whether the elements are numbers or strings.
""".strip(),
            }
        )

        response = client.create(context=None, messages=messages)
        if "finish_reason='content_filter'" in str(response):
            raise Exception(str(response))
        extracted_response = client.extract_text_or_completion_object(response)[0]

        return re.sub(r"EDUCATED GUESS:", "FINAL ANSWER:", extracted_response)
    else:
        return extracted_response


assistant = MultimodalAgent(
    "assistant",
    system_message=autogen.AssistantAgent.DEFAULT_SYSTEM_MESSAGE,
    description=autogen.AssistantAgent.DEFAULT_DESCRIPTION,
    is_termination_msg=lambda x: str(x).find("TERMINATE") >= 0 or str(x).find("FINAL ANSWER") >= 0,
    code_execution_config=False,
    llm_config=llm_config,
    max_images=MAX_IMAGES,
)

user_proxy_name = "computer_terminal"
user_proxy = autogen.UserProxyAgent(
    user_proxy_name,
    human_input_mode="NEVER",
    description="A computer terminal that performs no other action than running Python scripts (provided to it quoted in ```python code blocks), or sh shell scripts (provided to it quoted in ```sh code blocks)",
    is_termination_msg=lambda x: x.get("content", "").rstrip().find("TERMINATE") >= 0,
    code_execution_config={
        "work_dir": "coding",
        "use_docker": False,
    },
    default_auto_reply=f'Invalid {user_proxy_name} input: no code block detected.\nPlease provide {user_proxy_name} a complete Python script or a shell (sh) script to run. Scripts should appear in code blocks beginning "```python" or "```sh" respectively.',
    max_consecutive_auto_reply=15,
)

web_surfer = MultimodalWebSurferAgent(
    "web_surfer",
    llm_config=llm_config,
    is_termination_msg=lambda x: str(x).find("TERMINATE") >= 0 or str(x).find("FINAL ANSWER") >= 0,
    human_input_mode="NEVER",
    headless=True,
    browser_channel="chromium",
    browser_data_dir=None,
    downloads_folder="coding",
    start_page=os.environ.get("HOMEPAGE", "about:blank"),
    debug_dir=os.getenv("WEB_SURFER_DEBUG_DIR", None),
)

<<<<<<< HEAD
file_surfer = FileSurferAgent(name="file surfer agent", llm_config=llm_config)
=======
file_browser = RequestsMarkdownBrowser(
    viewport_size = 1024 * 5,
    downloads_folder = "coding",
    markdown_converter = MarkdownConverter(mlm_client=client),
)
file_surfer = FileSurferAgent(name="file_surfer", llm_config=llm_config, browser=file_browser)
>>>>>>> 7e04829a

maestro = Orchestrator(
    "orchestrator",
    agents=[assistant, user_proxy, web_surfer, file_surfer],
    llm_config=llm_config,
    response_format_is_supported=False,
    max_images=MAX_IMAGES,
)

filename = "__FILE_NAME__".strip()

filename_prompt = ""
if len(filename) > 0:
    relpath = os.path.join("coding", filename)
    abspath = os.path.abspath(os.path.expanduser(relpath))
    file_uri = pathlib.Path(abspath).as_uri()

    filename_prompt = f"The question is about a file, document or image which can be accessed at '{abspath}'. It can also be viewed in a web browser by visiting the URL {file_uri}"

    mdconverter = MarkdownConverter(mlm_client=client)
    mlm_prompt = f"""Write a detailed caption for this image. Pay special attention to any details that might be useful for someone answering the following:

{PROMPT}
""".strip()

    try:
        res = mdconverter.convert(relpath, mlm_prompt=mlm_prompt)

        if res.text_content:
            if count_token(res.text_content) < 8000:  # Don't put overly-large documents into the prompt
                filename_prompt += "\n\nHere are the file's contents:\n\n" + res.text_content
    except UnsupportedFormatException:
        pass
    except FileConversionException:
        traceback.print_exc()


question = f"""{PROMPT}

{filename_prompt}
""".strip()

try:
    # Initiate one turn of the conversation
    user_proxy.send(
        question,
        maestro,
        request_reply=True,
        silent=False,
    )
except:
    traceback.print_exc()


print()
print(response_preparer(maestro.orchestrated_messages))

##############################
testbed_utils.finalize(agents=[assistant, user_proxy, web_surfer, file_surfer, maestro])<|MERGE_RESOLUTION|>--- conflicted
+++ resolved
@@ -165,16 +165,12 @@
     debug_dir=os.getenv("WEB_SURFER_DEBUG_DIR", None),
 )
 
-<<<<<<< HEAD
-file_surfer = FileSurferAgent(name="file surfer agent", llm_config=llm_config)
-=======
 file_browser = RequestsMarkdownBrowser(
     viewport_size = 1024 * 5,
     downloads_folder = "coding",
     markdown_converter = MarkdownConverter(mlm_client=client),
 )
-file_surfer = FileSurferAgent(name="file_surfer", llm_config=llm_config, browser=file_browser)
->>>>>>> 7e04829a
+file_surfer = FileSurferAgent(name="file_surfer_agent", llm_config=llm_config, browser=file_browser)
 
 maestro = Orchestrator(
     "orchestrator",
