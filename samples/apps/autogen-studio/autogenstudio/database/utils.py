# from .util import get_app_root
import os
import time
from datetime import datetime
from pathlib import Path
from typing import Any

from alembic import command, util
from alembic.config import Config
from loguru import logger

# from ..utils.db_utils import get_db_uri
from sqlmodel import Session, create_engine, text

from autogen.agentchat import AssistantAgent

from ..datamodel import (
    Agent,
    AgentConfig,
    AgentType,
    CodeExecutionConfigTypes,
    Model,
    Skill,
    Workflow,
    WorkflowAgentLink,
<<<<<<< HEAD
    Criteria
=======
    WorkFlowType,
>>>>>>> 4544efad
)


def workflow_from_id(workflow_id: int, dbmanager: Any):
    workflow = dbmanager.get(Workflow, filters={"id": workflow_id}).data
    if not workflow or len(workflow) == 0:
        raise ValueError("The specified workflow does not exist.")
    workflow = workflow[0].model_dump(mode="json")
    workflow_agent_links = dbmanager.get(WorkflowAgentLink, filters={"workflow_id": workflow_id}).data

    def dump_agent(agent: Agent):
        exclude = []
        if agent.type != AgentType.groupchat:
            exclude = [
                "admin_name",
                "messages",
                "max_round",
                "admin_name",
                "speaker_selection_method",
                "allow_repeat_speaker",
            ]
        return agent.model_dump(warnings=False, mode="json", exclude=exclude)

    def get_agent(agent_id):
        with Session(dbmanager.engine) as session:
            agent: Agent = dbmanager.get_items(Agent, filters={"id": agent_id}, session=session).data[0]
            agent_dict = dump_agent(agent)
            agent_dict["skills"] = [Skill.model_validate(skill.model_dump(mode="json")) for skill in agent.skills]
            model_exclude = [
                "id",
                "agent_id",
                "created_at",
                "updated_at",
                "user_id",
                "description",
            ]
            models = [model.model_dump(mode="json", exclude=model_exclude) for model in agent.models]
            agent_dict["models"] = [model.model_dump(mode="json") for model in agent.models]

            if len(models) > 0:
                agent_dict["config"]["llm_config"] = agent_dict.get("config", {}).get("llm_config", {})
                llm_config = agent_dict["config"]["llm_config"]
                if llm_config:
                    llm_config["config_list"] = models
                agent_dict["config"]["llm_config"] = llm_config
            agent_dict["agents"] = [get_agent(agent.id) for agent in agent.agents]
            return agent_dict

    agents = []
    for link in workflow_agent_links:
        agent_dict = get_agent(link.agent_id)
        agents.append({"agent": agent_dict, "link": link.model_dump(mode="json")})
        # workflow[str(link.agent_type.value)] = agent_dict
    if workflow["type"] == WorkFlowType.sequential.value:
        # sort agents by sequence_id in link
        agents = sorted(agents, key=lambda x: x["link"]["sequence_id"])
    workflow["agents"] = agents
    return workflow


def run_migration(engine_uri: str):
    database_dir = Path(__file__).parent
    script_location = database_dir / "migrations"

    engine = create_engine(engine_uri)
    buffer = open(script_location / "alembic.log", "w")
    alembic_cfg = Config(stdout=buffer)
    alembic_cfg.set_main_option("script_location", str(script_location))
    alembic_cfg.set_main_option("sqlalchemy.url", engine_uri)

    print(f"Running migrations with engine_uri: {engine_uri}")

    should_initialize_alembic = False
    with Session(engine) as session:
        try:
            session.exec(text("SELECT * FROM alembic_version"))
        except Exception:
            logger.info("Alembic not initialized")
            should_initialize_alembic = True
        else:
            logger.info("Alembic already initialized")

    if should_initialize_alembic:
        try:
            logger.info("Initializing alembic")
            command.ensure_version(alembic_cfg)
            command.upgrade(alembic_cfg, "head")
            logger.info("Alembic initialized")
        except Exception as exc:
            logger.error(f"Error initializing alembic: {exc}")
            raise RuntimeError("Error initializing alembic") from exc

    logger.info(f"Running DB migrations in {script_location}")

    try:
        buffer.write(f"{datetime.now().isoformat()}: Checking migrations\n")
        command.check(alembic_cfg)
    except Exception as exc:
        if isinstance(exc, (util.exc.CommandError, util.exc.AutogenerateDiffsDetected)):
            try:
                command.upgrade(alembic_cfg, "head")
                time.sleep(3)
            except Exception as exc:
                logger.error(f"Error running migrations: {exc}")

    try:
        buffer.write(f"{datetime.now().isoformat()}: Checking migrations\n")
        command.check(alembic_cfg)
    except util.exc.AutogenerateDiffsDetected as exc:
        logger.info(f"AutogenerateDiffsDetected: {exc}")
        # raise RuntimeError(
        #     f"There's a mismatch between the models and the database.\n{exc}")
    except util.exc.CommandError as exc:
        logger.error(f"CommandError: {exc}")
        # raise RuntimeError(f"Error running migrations: {exc}")


def init_db_samples(dbmanager: Any):
    workflows = dbmanager.get(Workflow).data
    workflow_names = [w.name for w in workflows]
    if "Default Workflow" in workflow_names and "Travel Planning Workflow" in workflow_names:
        logger.info("Database already initialized with Default and Travel Planning Workflows")
        return
    logger.info("Initializing database with Default and Travel Planning Workflows")

    # models
    google_gemini_model = Model(
        model="gemini-1.5-pro-latest",
        description="Google's Gemini model",
        user_id="guestuser@gmail.com",
        api_type="google",
    )
    azure_model = Model(
        model="gpt4-turbo",
        description="Azure OpenAI  model",
        user_id="guestuser@gmail.com",
        api_type="azure",
        base_url="https://api.your azureendpoint.com/v1",
    )
    zephyr_model = Model(
        model="zephyr",
        description="Local Huggingface Zephyr model via vLLM, LMStudio or Ollama",
        base_url="http://localhost:1234/v1",
        user_id="guestuser@gmail.com",
        api_type="open_ai",
    )

    gpt_4_model = Model(
        model="gpt-4-1106-preview", description="OpenAI GPT-4 model", user_id="guestuser@gmail.com", api_type="open_ai"
    )

    # skills
    generate_pdf_skill = Skill(
        name="generate_and_save_pdf",
        description="Generate and save a pdf file based on the provided input sections.",
        user_id="guestuser@gmail.com",
        libraries=["requests", "fpdf", "PIL"],
        content='import uuid\nimport requests\nfrom fpdf import FPDF\nfrom typing import List, Dict, Optional\nfrom pathlib import Path\nfrom PIL import Image, ImageDraw, ImageOps\nfrom io import BytesIO\n\ndef generate_and_save_pdf(\n    sections: List[Dict[str, Optional[str]]], \n    output_file: str = "report.pdf", \n    report_title: str = "PDF Report"\n) -> None:\n    """\n    Function to generate a beautiful PDF report in A4 paper format. \n\n    :param sections: A list of sections where each section is represented by a dictionary containing:\n                     - title: The title of the section.\n                     - level: The heading level (e.g., "title", "h1", "h2").\n                     - content: The content or body text of the section.\n                     - image: (Optional) The URL or local path to the image.\n    :param output_file: The name of the output PDF file. (default is "report.pdf")\n    :param report_title: The title of the report. (default is "PDF Report")\n    :return: None\n    """\n\n    def get_image(image_url_or_path):\n        if image_url_or_path.startswith("http://") or image_url_or_path.startswith("https://"):\n            response = requests.get(image_url_or_path)\n            if response.status_code == 200:\n                return BytesIO(response.content)\n        elif Path(image_url_or_path).is_file():\n            return open(image_url_or_path, \'rb\')\n        return None\n\n    def add_rounded_corners(img, radius=6):\n        mask = Image.new(\'L\', img.size, 0)\n        draw = ImageDraw.Draw(mask)\n        draw.rounded_rectangle([(0, 0), img.size], radius, fill=255)\n        img = ImageOps.fit(img, mask.size, centering=(0.5, 0.5))\n        img.putalpha(mask)\n        return img\n\n    class PDF(FPDF):\n        def header(self):\n            self.set_font("Arial", "B", 12)\n            self.cell(0, 10, report_title, 0, 1, "C")\n            \n        def chapter_title(self, txt): \n            self.set_font("Arial", "B", 12)\n            self.cell(0, 10, txt, 0, 1, "L")\n            self.ln(2)\n        \n        def chapter_body(self, body):\n            self.set_font("Arial", "", 12)\n            self.multi_cell(0, 10, body)\n            self.ln()\n\n        def add_image(self, img_data):\n            img = Image.open(img_data)\n            img = add_rounded_corners(img)\n            img_path = Path(f"temp_{uuid.uuid4().hex}.png")\n            img.save(img_path, format="PNG")\n            self.image(str(img_path), x=None, y=None, w=190 if img.width > 190 else img.width)\n            self.ln(10)\n            img_path.unlink()\n\n    pdf = PDF()\n    pdf.add_page()\n    font_size = {"title": 16, "h1": 14, "h2": 12, "body": 12}\n\n    for section in sections:\n        title, level, content, image = section.get("title", ""), section.get("level", "h1"), section.get("content", ""), section.get("image")\n        pdf.set_font("Arial", "B" if level in font_size else "", font_size.get(level, font_size["body"]))\n        pdf.chapter_title(title)\n\n        if content: pdf.chapter_body(content)\n        if image:\n            img_data = get_image(image)\n            if img_data:\n                pdf.add_image(img_data)\n                if isinstance(img_data, BytesIO):\n                    img_data.close()\n\n    pdf.output(output_file)\n    print(f"PDF report saved as {output_file}")\n\n# # Example usage\n# sections = [\n#     {\n#         "title": "Introduction - Early Life",\n#         "level": "h1",\n#         "image": "https://picsum.photos/536/354",\n#         "content": ("Marie Curie was born on 7 November 1867 in Warsaw, Poland. "\n#                     "She was the youngest of five children. Both of her parents were teachers. "\n#                     "Her father was a math and physics instructor, and her mother was the head of a private school. "\n#                     "Marie\'s curiosity and brilliance were evident from an early age."),\n#     },\n#     {\n#         "title": "Academic Accomplishments",\n#         "level": "h2",\n#         "content": ("Despite many obstacles, Marie Curie earned degrees in physics and mathematics from the University of Paris. "\n#                     "She conducted groundbreaking research on radioactivity, becoming the first woman to win a Nobel Prize. "\n#                     "Her achievements paved the way for future generations of scientists, particularly women in STEM fields."),\n#     },\n#     {\n#         "title": "Major Discoveries",\n#         "level": "h2",\n#         "image": "https://picsum.photos/536/354",\n#         "content": ("One of Marie Curie\'s most notable discoveries was that of radium and polonium, two radioactive elements. "\n#                     "Her meticulous work not only advanced scientific understanding but also had practical applications in medicine and industry."),\n#     },\n#     {\n#         "title": "Conclusion - Legacy",\n#         "level": "h1",\n#         "content": ("Marie Curie\'s legacy lives on through her contributions to science, her role as a trailblazer for women in STEM, "\n#                     "and the ongoing impact of her discoveries on modern medicine and technology. "\n#                     "Her life and work remain an inspiration to many, demonstrating the power of perseverance and intellectual curiosity."),\n#     },\n# ]\n\n# generate_and_save_pdf_report(sections, "my_report.pdf", "The Life of Marie Curie")',
    )
    generate_image_skill = Skill(
        name="generate_and_save_images",
        secrets=[{"secret": "OPENAI_API_KEY", "value": None}],
        libraries=["openai"],
        description="Generate and save images based on a user's query.",
        content='\nfrom typing import List\nimport uuid\nimport requests  # to perform HTTP requests\nfrom pathlib import Path\n\nfrom openai import OpenAI\n\n\ndef generate_and_save_images(query: str, image_size: str = "1024x1024") -> List[str]:\n    """\n    Function to paint, draw or illustrate images based on the users query or request. Generates images from a given query using OpenAI\'s DALL-E model and saves them to disk.  Use the code below anytime there is a request to create an image.\n\n    :param query: A natural language description of the image to be generated.\n    :param image_size: The size of the image to be generated. (default is "1024x1024")\n    :return: A list of filenames for the saved images.\n    """\n\n    client = OpenAI()  # Initialize the OpenAI client\n    response = client.images.generate(model="dall-e-3", prompt=query, n=1, size=image_size)  # Generate images\n\n    # List to store the file names of saved images\n    saved_files = []\n\n    # Check if the response is successful\n    if response.data:\n        for image_data in response.data:\n            # Generate a random UUID as the file name\n            file_name = str(uuid.uuid4()) + ".png"  # Assuming the image is a PNG\n            file_path = Path(file_name)\n\n            img_url = image_data.url\n            img_response = requests.get(img_url)\n            if img_response.status_code == 200:\n                # Write the binary content to a file\n                with open(file_path, "wb") as img_file:\n                    img_file.write(img_response.content)\n                    print(f"Image saved to {file_path}")\n                    saved_files.append(str(file_path))\n            else:\n                print(f"Failed to download the image from {img_url}")\n    else:\n        print("No image data found in the response!")\n\n    # Return the list of saved files\n    return saved_files\n\n\n# Example usage of the function:\n# generate_and_save_images("A cute baby sea otter")\n',
        user_id="guestuser@gmail.com",
    )

    # agents

    planner_assistant_config = AgentConfig(
        name="planner_assistant",
        description="Assistant Agent",
        human_input_mode="NEVER",
        max_consecutive_auto_reply=25,
        system_message="You are a helpful assistant that can suggest a travel plan for a user and utilize any context information provided. You are the primary cordinator who will receive suggestions or advice from other agents (local_assistant, language_assistant). You must ensure that the finally plan integrates the suggestions from other agents or team members. YOUR FINAL RESPONSE MUST BE THE COMPLETE PLAN. When the plan is complete and all perspectives are integrated, you can respond with TERMINATE.",
        code_execution_config=CodeExecutionConfigTypes.none,
        llm_config={},
    )
    planner_assistant = Agent(
        user_id="guestuser@gmail.com",
        type=AgentType.assistant,
        config=planner_assistant_config.model_dump(mode="json"),
    )

    local_assistant_config = AgentConfig(
        name="local_assistant",
        description="Local Assistant Agent",
        human_input_mode="NEVER",
        max_consecutive_auto_reply=25,
        system_message="You are a local assistant that can suggest local activities or places to visit for a user and can utilize any context information provided. You can suggest local activities, places to visit, restaurants to eat at, etc. You can also provide information about the weather, local events, etc. You can provide information about the local area, but you cannot suggest a complete travel plan. You can only provide information about the local area.",
        code_execution_config=CodeExecutionConfigTypes.none,
        llm_config={},
    )
    local_assistant = Agent(
        user_id="guestuser@gmail.com", type=AgentType.assistant, config=local_assistant_config.model_dump(mode="json")
    )

    language_assistant_config = AgentConfig(
        name="language_assistant",
        description="Language Assistant Agent",
        human_input_mode="NEVER",
        max_consecutive_auto_reply=25,
        system_message="You are a helpful assistant that can review travel plans, providing feedback on important/critical tips about how best to address language or communication challenges for the given destination. If the plan already includes language tips, you can mention that the plan is satisfactory, with rationale.",
        code_execution_config=CodeExecutionConfigTypes.none,
        llm_config={},
    )
    language_assistant = Agent(
        user_id="guestuser@gmail.com",
        type=AgentType.assistant,
        config=language_assistant_config.model_dump(mode="json"),
    )

    # group chat agent
    travel_groupchat_config = AgentConfig(
        name="travel_groupchat",
        admin_name="groupchat",
        description="Group Chat Agent Configuration",
        human_input_mode="NEVER",
        max_consecutive_auto_reply=25,
        system_message="You are a group chat manager",
        code_execution_config=CodeExecutionConfigTypes.none,
        default_auto_reply="TERMINATE",
        llm_config={},
        speaker_selection_method="auto",
    )
    travel_groupchat_agent = Agent(
        user_id="guestuser@gmail.com", type=AgentType.groupchat, config=travel_groupchat_config.model_dump(mode="json")
    )

    user_proxy_config = AgentConfig(
        name="user_proxy",
        description="User Proxy Agent Configuration",
        human_input_mode="NEVER",
        max_consecutive_auto_reply=25,
        system_message="You are a helpful assistant",
        code_execution_config=CodeExecutionConfigTypes.local,
        default_auto_reply="TERMINATE",
        llm_config=False,
    )
    user_proxy = Agent(
        user_id="guestuser@gmail.com", type=AgentType.userproxy, config=user_proxy_config.model_dump(mode="json")
    )

    default_assistant_config = AgentConfig(
        name="default_assistant",
        description="Assistant Agent",
        human_input_mode="NEVER",
        max_consecutive_auto_reply=25,
        system_message=AssistantAgent.DEFAULT_SYSTEM_MESSAGE,
        code_execution_config=CodeExecutionConfigTypes.none,
        llm_config={},
    )
    default_assistant = Agent(
        user_id="guestuser@gmail.com", type=AgentType.assistant, config=default_assistant_config.model_dump(mode="json")
    )

    # workflows
    travel_workflow = Workflow(
        name="Travel Planning Workflow",
        description="Travel workflow",
        user_id="guestuser@gmail.com",
        sample_tasks=["Plan a 3 day trip to Hawaii Islands.", "Plan an eventful and exciting trip to  Uzbeksitan."],
    )
    default_workflow = Workflow(
        name="Default Workflow",
        description="Default workflow",
        user_id="guestuser@gmail.com",
        sample_tasks=[
            "paint a picture of a glass of ethiopian coffee, freshly brewed in a tall glass cup, on a table right in front of a lush green forest scenery",
            "Plot the stock price of NVIDIA YTD.",
        ],
    )

    with Session(dbmanager.engine) as session:
        session.add(zephyr_model)
        session.add(google_gemini_model)
        session.add(azure_model)
        session.add(gpt_4_model)
        session.add(generate_image_skill)
        session.add(generate_pdf_skill)
        session.add(user_proxy)
        session.add(default_assistant)
        session.add(travel_groupchat_agent)
        session.add(planner_assistant)
        session.add(local_assistant)
        session.add(language_assistant)

        session.add(travel_workflow)
        session.add(default_workflow)
        session.commit()

        dbmanager.link(link_type="agent_model", primary_id=default_assistant.id, secondary_id=gpt_4_model.id)
        dbmanager.link(link_type="agent_skill", primary_id=default_assistant.id, secondary_id=generate_image_skill.id)
        dbmanager.link(
            link_type="workflow_agent", primary_id=default_workflow.id, secondary_id=user_proxy.id, agent_type="sender"
        )
        dbmanager.link(
            link_type="workflow_agent",
            primary_id=default_workflow.id,
            secondary_id=default_assistant.id,
            agent_type="receiver",
        )

        # link agents to travel groupchat agent

        dbmanager.link(link_type="agent_agent", primary_id=travel_groupchat_agent.id, secondary_id=planner_assistant.id)
        dbmanager.link(link_type="agent_agent", primary_id=travel_groupchat_agent.id, secondary_id=local_assistant.id)
        dbmanager.link(
            link_type="agent_agent", primary_id=travel_groupchat_agent.id, secondary_id=language_assistant.id
        )
        dbmanager.link(link_type="agent_agent", primary_id=travel_groupchat_agent.id, secondary_id=user_proxy.id)
        dbmanager.link(link_type="agent_model", primary_id=travel_groupchat_agent.id, secondary_id=gpt_4_model.id)
        dbmanager.link(link_type="agent_model", primary_id=planner_assistant.id, secondary_id=gpt_4_model.id)
        dbmanager.link(link_type="agent_model", primary_id=local_assistant.id, secondary_id=gpt_4_model.id)
        dbmanager.link(link_type="agent_model", primary_id=language_assistant.id, secondary_id=gpt_4_model.id)

        dbmanager.link(
            link_type="workflow_agent", primary_id=travel_workflow.id, secondary_id=user_proxy.id, agent_type="sender"
        )
        dbmanager.link(
            link_type="workflow_agent",
            primary_id=travel_workflow.id,
            secondary_id=travel_groupchat_agent.id,
            agent_type="receiver",
        )
        logger.info("Successfully initialized database with Default and Travel Planning Workflows")<|MERGE_RESOLUTION|>--- conflicted
+++ resolved
@@ -23,11 +23,7 @@
     Skill,
     Workflow,
     WorkflowAgentLink,
-<<<<<<< HEAD
     Criteria
-=======
-    WorkFlowType,
->>>>>>> 4544efad
 )
 
 
